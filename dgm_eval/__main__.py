import os
import pathlib
import sys
from argparse import ArgumentDefaultsHelpFormatter, ArgumentParser

import numpy as np
import pandas as pd
import torch

from .dataloaders import get_dataloader
from .heatmaps import visualize_heatmaps
from .helpers import get_last_directory
from .metrics import *
from .models import MODELS, InceptionEncoder, load_encoder
from .representations import get_representations, load_reps_from_path, save_outputs

parser = ArgumentParser(formatter_class=ArgumentDefaultsHelpFormatter)

<<<<<<< HEAD
parser.add_argument('--model', type=str, default='dinov2', choices=MODELS.keys(),
                    help='Model to use for generating feature representations.')

parser.add_argument('--train_dataset', type=str, default='imagenet',
                    help='Dataset that model was trained on. Sets proper normalization for MAE.')

parser.add_argument('-bs', '--batch_size', type=int, default=50,
                    help='Batch size to use')

parser.add_argument('--num-workers', type=int,
                    help='Number of processes to use for data loading. '
                         'Defaults to `min(8, num_cpus)`')

parser.add_argument('--device', type=str, default=None,
                    help='Device to use. Like cuda, cuda:0 or cpu')

parser.add_argument('--nearest_k', type=int, default=5,
                    help='Number of neighbours for precision, recall, density, and coverage')

parser.add_argument('--reduced_n', type=int, default=10000,
                    help='Number of samples used for train, baseline, test, and generated sets for FLS')

parser.add_argument('--nsample', type=int, default=50000,
                    help='Maximum number of images to use for calculation')

parser.add_argument('path', type=str, nargs='+',
                    help='Paths to the images, the first one is the real dataset, followed by generated')

parser.add_argument('--test_path', type=str, default=None,
                    help=('Path to test images'))

parser.add_argument('--metrics', type=str, nargs='+', default=['fd', 'fd-infinity', 'kd', 'prdc',
                                                               'is', 'authpct', 'ct', 'ct_test', 'ct_modified', 
                                                               'fls', 'fls_overfit', 'vendi', 'sw_approx', 'energy'],
                    help="metrics to compute")

parser.add_argument('-ckpt', '--checkpoint', type=str, default=None,
                    help='Path of model checkpoint.')

parser.add_argument('--arch', type=str, default=None,
                    help='Model architecture. If none specified use default specified in model class')

parser.add_argument('--heatmaps', action='store_true',
                    help='Generate heatmaps showing the fd focus on images.')

parser.add_argument('--heatmaps-perturbation', action='store_true',
                    help='Add some perturbation to the images on which gradcam is applied.')

parser.add_argument('--splits', type=int, default=10, help="num of splits for Inception Score(is)")

parser.add_argument('--output_dir', type=str, default='experiments/',
                    help='Directory to save outputs in')

parser.add_argument('--save', action='store_true',
                    help='Save representations to output_dir')

parser.add_argument('--load', action='store_true',
                    help='Load representations and statistics from previous runs if possible')

parser.add_argument('--no-load', action='store_false', dest='load',
                    help='Do not load representations and statistics from previous runs.')
=======
parser.add_argument(
    "--model",
    type=str,
    default="dinov2",
    choices=MODELS.keys(),
    help="Model to use for generating feature representations.",
)

parser.add_argument(
    "--train_dataset",
    type=str,
    default="imagenet",
    help="Dataset that model was trained on. Sets proper normalization for MAE.",
)

parser.add_argument(
    "-bs", "--batch_size", type=int, default=50, help="Batch size to use"
)

parser.add_argument(
    "--num-workers",
    type=int,
    help="Number of processes to use for data loading. "
    "Defaults to `min(8, num_cpus)`",
)

parser.add_argument(
    "--device", type=str, default=None, help="Device to use. Like cuda, cuda:0 or cpu"
)

parser.add_argument(
    "--nearest_k",
    type=int,
    default=5,
    help="Number of neighbours for precision, recall, density, and coverage",
)

parser.add_argument(
    "--reduced_n",
    type=int,
    default=10000,
    help="Number of samples used for train, baseline, test, and generated sets for FLS",
)

parser.add_argument(
    "--nsample",
    type=int,
    default=50000,
    help="Maximum number of images to use for calculation",
)

parser.add_argument(
    "path",
    type=str,
    nargs="+",
    help="Paths to the images, the first one is the real dataset, followed by generated",
)

parser.add_argument("--test_path", type=str, default=None, help=("Path to test images"))

parser.add_argument(
    "--metrics",
    type=str,
    nargs="+",
    default=[
        "fd",
        "fd-infinity",
        "kd",
        "prdc",
        "is",
        "authpct",
        "ct",
        "ct_test",
        "ct_modified",
        "fls",
        "fls_overfit",
        "vendi",
        "sw_approx",
    ],
    help="metrics to compute",
)

parser.add_argument(
    "-ckpt", "--checkpoint", type=str, default=None, help="Path of model checkpoint."
)

parser.add_argument(
    "--arch",
    type=str,
    default=None,
    help="Model architecture. If none specified use default specified in model class",
)

parser.add_argument(
    "--heatmaps",
    action="store_true",
    help="Generate heatmaps showing the fd focus on images.",
)

parser.add_argument(
    "--heatmaps-perturbation",
    action="store_true",
    help="Add some perturbation to the images on which gradcam is applied.",
)

parser.add_argument(
    "--splits", type=int, default=10, help="num of splits for Inception Score(is)"
)

parser.add_argument(
    "--output_dir",
    type=str,
    default="experiments/",
    help="Directory to save outputs in",
)

parser.add_argument(
    "--save", action="store_true", help="Save representations to output_dir"
)

parser.add_argument(
    "--load",
    action="store_true",
    help="Load representations and statistics from previous runs if possible",
)

parser.add_argument(
    "--no-load",
    action="store_false",
    dest="load",
    help="Do not load representations and statistics from previous runs.",
)
>>>>>>> fb4dc5df
parser.set_defaults(load=True)

parser.add_argument("--seed", type=int, default=13579, help="Random seed")

parser.add_argument(
    "--clean_resize", action="store_true", help="Use clean resizing (from pillow)"
)

parser.add_argument(
    "--depth",
    type=int,
    default=0,
    help="Negative depth for internal layers, positive 1 for after projection head.",
)


def get_device_and_num_workers(device, num_workers):
    if device is None:
        device = torch.device("cuda" if (torch.cuda.is_available()) else "cpu")
    else:
        device = torch.device(device)

    if num_workers is None:
        num_avail_cpus = len(os.sched_getaffinity(0))
        num_workers = min(num_avail_cpus, 8)
    else:
        num_workers = num_workers

    return device, num_workers


def get_dataloader_from_path(
    path, model_transform, num_workers, args, sample_w_replacement=False
):
    print(f"Getting DataLoader for path: {path}\n", file=sys.stderr)

    dataloader = get_dataloader(
        path,
        args.nsample,
        args.batch_size,
        num_workers,
        seed=args.seed,
        sample_w_replacement=sample_w_replacement,
        transform=lambda x: model_transform(x),
    )

    return dataloader


def compute_representations(DL, model, device, args):
    """
    Load representations from disk if path exists,
    else compute image representations using the specified encoder

    Returns:
        repsi: float32 (Nimage, ndim)
    """

    if args.load:
        print(
            f"Loading saved representations from: {args.output_dir}\n", file=sys.stderr
        )
        repsi = load_reps_from_path(args.output_dir, args.model, None, DL)
        if repsi is not None:
            return repsi

        print(f"No saved representations found: {args.output_dir}\n", file=sys.stderr)

    print("Calculating Representations\n", file=sys.stderr)
    repsi = get_representations(model, DL, device, normalized=False)
    if args.save:
        print(f"Saving representations to {args.output_dir}\n", file=sys.stderr)
        save_outputs(args.output_dir, repsi, args.model, None, DL)
    return repsi


def compute_scores(args, reps, test_reps, labels=None):

    scores = {}
    vendi_scores = None

<<<<<<< HEAD
    if 'energy' in args.metrics:
        #print("Computing Energy Distances \n", file=sys.stderr)
        #scores['energy'] = compute_energy_with_reps(*reps)
        #test_comparison = [reps[1], test_reps]
        #scores['energy_test'] = compute_energy_with_reps(*test_comparison)
        #scores['MMM_fd'] = scores['energy_test']/2 + scores['energy_test']/(scores['energy'] + scores['energy_test'])

        print("Computing Energy Distances Naive \n", file=sys.stderr)
        scores['energy_naive'] = compute_energy_with_reps_naive(*reps)
        test_comparison = [reps[1], test_reps]
        scores['energy_test_naive'] = compute_energy_with_reps_naive(*test_comparison)
        scores['MMM_fd_naive'] = scores['energy_test_naive'] / 2 + scores['energy_test_naive'] / (
                    scores['energy_naive'] + scores['energy_test_naive'])

    if 'fd' in args.metrics:
=======
    if "fd" in args.metrics:
>>>>>>> fb4dc5df
        print("Computing FD \n", file=sys.stderr)
        scores["fd"] = compute_FD_with_reps(*reps)
        test_comparison = [reps[1], test_reps]
        scores["fd_test"] = compute_FD_with_reps(*test_comparison)
        scores["MMM_fd"] = (scores["fd_test"] / (scores["fd"] + scores["fd_test"])) / 2

    if "fd_eff" in args.metrics:
        print("Computing Efficient FD \n", file=sys.stderr)
        scores["fd_eff"] = compute_efficient_FD_with_reps(*reps)

    if "fd-infinity" in args.metrics:
        print("Computing fd-infinity \n", file=sys.stderr)
        scores["fd_infinity_value"] = compute_FD_infinity(*reps)

    if "kd" in args.metrics:
        print("Computing KD \n", file=sys.stderr)
        mmd_values = compute_mmd(*reps)
        scores["kd_value"] = mmd_values.mean()
        scores["kd_variance"] = mmd_values.std()
        test_comparison = [reps[1], test_reps]
        mmd_values_test = compute_mmd(*test_comparison)
        scores["kd_value_test"] = mmd_values_test.mean()
        scores["kd_variance_test"] = mmd_values_test.std()
        scores["MMM_kd"] = (
            scores["kd_value_test"] / (scores["kd_value"] + scores["kd_value_test"])
        ) / 2

    if "prdc" in args.metrics:
        print("Computing precision, recall, density, and coverage \n", file=sys.stderr)
        reduced_n = min(args.reduced_n, reps[0].shape[0], reps[1].shape[0])
        inds0 = np.random.choice(reps[0].shape[0], reduced_n, replace=False)

        inds1 = np.arange(reps[1].shape[0])
        if "realism" not in args.metrics:
            # Realism is returned for each sample, so do not shuffle if this metric is desired.
            # Else filenames and realism scores will not align
            inds1 = np.random.choice(
                inds1, min(inds1.shape[0], reduced_n), replace=False
            )

        prdc_dict = compute_prdc(
            reps[0][inds0],
            reps[1][inds1],
            nearest_k=args.nearest_k,
            realism=True if "realism" in args.metrics else False,
        )
        scores = dict(scores, **prdc_dict)

    if "vendi" in args.metrics:
        print("Calculating diversity score", file=sys.stderr)
        # scores['vendi'] = compute_vendi_score(reps[1])
        vendi_scores = compute_per_class_vendi_scores(reps[1], labels)
        scores["mean vendi per class"] = vendi_scores.mean()

    if "authpct" in args.metrics:
        print("Computing authpct \n", file=sys.stderr)
        scores["authpct"] = compute_authpct(*reps)

    if "sw_approx" in args.metrics:
        print("Aprroximating Sliced W2.", file=sys.stderr)
        scores["sw_approx"] = sw_approx(*reps)

    if "ct" in args.metrics:
        print("Computing ct score \n", file=sys.stderr)
        scores["ct"] = compute_CTscore(reps[0], test_reps, reps[1])

    if "ct_test" in args.metrics:
        print(
            "Computing ct score, modified to identify mode collapse only \n",
            file=sys.stderr,
        )
        scores["ct_test"] = compute_CTscore_mode(reps[0], test_reps, reps[1])

    if "ct_modified" in args.metrics:
        print(
            "Computing ct score, modified to identify memorization only \n",
            file=sys.stderr,
        )
        scores["ct_modified"] = compute_CTscore_mem(reps[0], test_reps, reps[1])

    if "fls" in args.metrics or "fls_overfit" in args.metrics:
        train_reps, gen_reps = reps[0], reps[1]
        reduced_n = min(
            args.reduced_n,
            train_reps.shape[0] // 2,
            test_reps.shape[0],
            gen_reps.shape[0],
        )

        test_reps = test_reps[
            np.random.choice(test_reps.shape[0], reduced_n, replace=False)
        ]
        gen_reps = gen_reps[
            np.random.choice(gen_reps.shape[0], reduced_n, replace=False)
        ]

        print("Computing fls \n", file=sys.stderr)
        # fls must be after ot, as it changes train_reps
        train_reps = train_reps[
            np.random.choice(train_reps.shape[0], 2 * reduced_n, replace=False)
        ]
        train_reps, baseline_reps = train_reps[:reduced_n], train_reps[reduced_n:]

        if "fls" in args.metrics:
            scores["fls"] = compute_fls(train_reps, baseline_reps, test_reps, gen_reps)
        if "fls_overfit" in args.metrics:
            scores["fls_overfit"] = compute_fls_overfit(
                train_reps, baseline_reps, test_reps, gen_reps
            )

    for key, value in scores.items():
        if key == "realism":
            continue
        print(f"{key}: {value:.5f}\n")

    return scores, vendi_scores


def save_score(scores, output_dir, model, path, ckpt, nsample, is_only=False):

    ckpt_str = ""
    if ckpt is not None:
        ckpt_str = f"_ckpt-{os.path.splitext(os.path.basename(ckpt))[0]}"

    if is_only:
        out_str = f"Inception_score_{'-'.join([get_last_directory(p) for p in path])}{ckpt_str}_nimage-{nsample}.txt"
    else:
        out_str = f"fd_{model}_{'-'.join([get_last_directory(p) for p in path])}{ckpt_str}_nimage-{nsample}.txt"

    out_path = os.path.join(output_dir, out_str)
    pathlib.Path(output_dir).mkdir(parents=True, exist_ok=True)

    with open(out_path, "w") as f:
        for key, value in scores.items():
            if key == "realism":
                continue
            f.write(f"{key}: {value} \n")


def save_scores(scores, args, is_only=False, vendi_scores={}):

    pathlib.Path(args.output_dir).mkdir(parents=True, exist_ok=True)

    run_params = vars(args)
    run_params["reference_dataset"] = run_params["path"][0]
    run_params["test_datasets"] = run_params["path"][1:]

    ckpt_str = ""
    print(scores, file=sys.stderr)

    if is_only:
        out_str = f"Inception_scores_nimage-{args.nsample}"
    else:
        out_str = f"{args.model}{ckpt_str}_scores_nimage-{args.nsample}"
    out_path = os.path.join(args.output_dir, out_str)

    np.savez(f"{out_path}.npz", scores=scores, run_params=run_params)

    if vendi_scores is not None and len(vendi_scores) > 0:
        df = pd.DataFrame.from_dict(data=vendi_scores)
        out_str = f"{args.model}{ckpt_str}_vendi_scores_nimage-{args.nsample}"
        out_path = os.path.join(args.output_dir, out_str)
        print(f"saving vendi score to {out_path}.csv")
        df.to_csv(f"{out_path}.csv")


def get_inception_scores(args, device, num_workers):
    # The inceptionV3 with logit output is only used for calculate inception score
    print(
        f"Computing Inception score with model = inception, ckpt=None, and dims=1008.",
        file=sys.stderr,
    )
    print("Loading Model", file=sys.stderr)

    IS_scores = {}
    model_IS = load_encoder(
        "inception",
        device,
        ckpt=None,
        dims=1008,
        arch=None,
        pretrained_weights=None,
        train_dataset=None,
        clean_resize=args.clean_resize,
        depth=args.depth,
    )

    for i, path in enumerate(args.path[1:]):
        print(f"Getting DataLoader for path: {path}\n", file=sys.stderr)
        dataloaderi = get_dataloader_from_path(
            args.path[i], model_IS.transform, num_workers, args
        )
        print(f"Computing inception score for {path}\n", file=sys.stderr)
        IS_score_i = compute_inception_score(
            model_IS, DataLoader=dataloaderi, splits=args.splits, device=device
        )
        IS_scores[f"run{i:02d}"] = IS_score_i
        print(IS_score_i)
    save_scores(IS_scores, args, is_only=True)
    if len(args.metrics) == 1:
        sys.exit(0)

    return IS_scores


def main():
    args = parser.parse_args()

    device, num_workers = get_device_and_num_workers(args.device, args.num_workers)
    print(device, "deviceeeeeeeeeeeeeeeeeeeeeeeeeeeeeeeeeeeeeeeeeeeeeeeeeeeeeeeeeeeeeeee")

    IS_scores = None
    if "is" in args.metrics and args.model == "inception":
        # Does not require a reference dataset, so compute first.
        IS_scores = get_inception_scores(args, device, num_workers)

    print("Loading Model", file=sys.stderr)
    # Get train representations
    model = load_encoder(
        args.model,
        device,
        ckpt=None,
        arch=None,
        clean_resize=args.clean_resize,
        sinception=True if args.model == "sinception" else False,
        depth=args.depth,
    )
    dataloader_real = get_dataloader_from_path(
        args.path[0], model.transform, num_workers, args
    )
    reps_real = compute_representations(dataloader_real, model, device, args)

    # Get test representations
    repsi_test = None
    if args.test_path is not None:
        dataloader_test = get_dataloader_from_path(
            args.test_path, model.transform, num_workers, args
        )

        repsi_test = compute_representations(dataloader_test, model, device, args)

    # Loop over all generated paths
    all_scores = {}
    vendi_scores = {}
    for i, path in enumerate(args.path[1:]):

        dataloaderi = get_dataloader_from_path(
            path,
            model.transform,
            num_workers,
            args,
            sample_w_replacement=True if ":train" in path else False,
        )
        repsi = compute_representations(dataloaderi, model, device, args)
        reps = [reps_real, repsi]

        print(
            f"Computing scores between reference dataset and {path}\n", file=sys.stderr
        )
        scores_i, vendi_scores_i = compute_scores(
            args, reps, repsi_test, dataloaderi.labels
        )
        if vendi_scores_i is not None:
            vendi_scores[os.path.basename(path)] = vendi_scores_i

        print("Saving scores\n", file=sys.stderr)
        save_score(
            scores_i,
            args.output_dir,
            args.model,
            [args.path[0], path],
            None,
            args.nsample,
        )
        if IS_scores is not None:
            scores_i.update(IS_scores[f"run{i:02d}"])
        all_scores[f"run{i:02d}"] = scores_i

        if args.heatmaps:
            print("Visualizing FD gradient with gradcam\n", file=sys.stderr)
            heatmap_suffix = (
                f"{args.model}_{dataloader_real.dataset_name}_{dataloaderi.dataset_name}"
                + f"{'_perturbation' if args.heatmaps_perturbation else ''}_{args.seed}"
            )
            visualize_heatmaps(
                reps_real,
                repsi,
                model,
                dataset=dataloaderi.data_set,
                results_dir=args.output_dir,
                results_suffix=heatmap_suffix,
                dataset_name=dataloaderi.dataset_name,
                device=device,
                perturbation=args.heatmaps_perturbation,
                random_seed=args.seed,
            )
    # save scores from all generated paths
    save_scores(all_scores, args, vendi_scores=vendi_scores)


if __name__ == "__main__":
    main()<|MERGE_RESOLUTION|>--- conflicted
+++ resolved
@@ -16,69 +16,6 @@
 
 parser = ArgumentParser(formatter_class=ArgumentDefaultsHelpFormatter)
 
-<<<<<<< HEAD
-parser.add_argument('--model', type=str, default='dinov2', choices=MODELS.keys(),
-                    help='Model to use for generating feature representations.')
-
-parser.add_argument('--train_dataset', type=str, default='imagenet',
-                    help='Dataset that model was trained on. Sets proper normalization for MAE.')
-
-parser.add_argument('-bs', '--batch_size', type=int, default=50,
-                    help='Batch size to use')
-
-parser.add_argument('--num-workers', type=int,
-                    help='Number of processes to use for data loading. '
-                         'Defaults to `min(8, num_cpus)`')
-
-parser.add_argument('--device', type=str, default=None,
-                    help='Device to use. Like cuda, cuda:0 or cpu')
-
-parser.add_argument('--nearest_k', type=int, default=5,
-                    help='Number of neighbours for precision, recall, density, and coverage')
-
-parser.add_argument('--reduced_n', type=int, default=10000,
-                    help='Number of samples used for train, baseline, test, and generated sets for FLS')
-
-parser.add_argument('--nsample', type=int, default=50000,
-                    help='Maximum number of images to use for calculation')
-
-parser.add_argument('path', type=str, nargs='+',
-                    help='Paths to the images, the first one is the real dataset, followed by generated')
-
-parser.add_argument('--test_path', type=str, default=None,
-                    help=('Path to test images'))
-
-parser.add_argument('--metrics', type=str, nargs='+', default=['fd', 'fd-infinity', 'kd', 'prdc',
-                                                               'is', 'authpct', 'ct', 'ct_test', 'ct_modified', 
-                                                               'fls', 'fls_overfit', 'vendi', 'sw_approx', 'energy'],
-                    help="metrics to compute")
-
-parser.add_argument('-ckpt', '--checkpoint', type=str, default=None,
-                    help='Path of model checkpoint.')
-
-parser.add_argument('--arch', type=str, default=None,
-                    help='Model architecture. If none specified use default specified in model class')
-
-parser.add_argument('--heatmaps', action='store_true',
-                    help='Generate heatmaps showing the fd focus on images.')
-
-parser.add_argument('--heatmaps-perturbation', action='store_true',
-                    help='Add some perturbation to the images on which gradcam is applied.')
-
-parser.add_argument('--splits', type=int, default=10, help="num of splits for Inception Score(is)")
-
-parser.add_argument('--output_dir', type=str, default='experiments/',
-                    help='Directory to save outputs in')
-
-parser.add_argument('--save', action='store_true',
-                    help='Save representations to output_dir')
-
-parser.add_argument('--load', action='store_true',
-                    help='Load representations and statistics from previous runs if possible')
-
-parser.add_argument('--no-load', action='store_false', dest='load',
-                    help='Do not load representations and statistics from previous runs.')
-=======
 parser.add_argument(
     "--model",
     type=str,
@@ -211,7 +148,6 @@
     dest="load",
     help="Do not load representations and statistics from previous runs.",
 )
->>>>>>> fb4dc5df
 parser.set_defaults(load=True)
 
 parser.add_argument("--seed", type=int, default=13579, help="Random seed")
@@ -293,25 +229,7 @@
     scores = {}
     vendi_scores = None
 
-<<<<<<< HEAD
-    if 'energy' in args.metrics:
-        #print("Computing Energy Distances \n", file=sys.stderr)
-        #scores['energy'] = compute_energy_with_reps(*reps)
-        #test_comparison = [reps[1], test_reps]
-        #scores['energy_test'] = compute_energy_with_reps(*test_comparison)
-        #scores['MMM_fd'] = scores['energy_test']/2 + scores['energy_test']/(scores['energy'] + scores['energy_test'])
-
-        print("Computing Energy Distances Naive \n", file=sys.stderr)
-        scores['energy_naive'] = compute_energy_with_reps_naive(*reps)
-        test_comparison = [reps[1], test_reps]
-        scores['energy_test_naive'] = compute_energy_with_reps_naive(*test_comparison)
-        scores['MMM_fd_naive'] = scores['energy_test_naive'] / 2 + scores['energy_test_naive'] / (
-                    scores['energy_naive'] + scores['energy_test_naive'])
-
-    if 'fd' in args.metrics:
-=======
     if "fd" in args.metrics:
->>>>>>> fb4dc5df
         print("Computing FD \n", file=sys.stderr)
         scores["fd"] = compute_FD_with_reps(*reps)
         test_comparison = [reps[1], test_reps]
@@ -521,7 +439,6 @@
     args = parser.parse_args()
 
     device, num_workers = get_device_and_num_workers(args.device, args.num_workers)
-    print(device, "deviceeeeeeeeeeeeeeeeeeeeeeeeeeeeeeeeeeeeeeeeeeeeeeeeeeeeeeeeeeeeeeee")
 
     IS_scores = None
     if "is" in args.metrics and args.model == "inception":
